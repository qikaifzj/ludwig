--- conflicted
+++ resolved
@@ -151,13 +151,7 @@
   
 }
 
-<<<<<<< HEAD
 __targetEntry__  void lb_propagate_d3q19_lattice(lb_t* t_lb) {
-=======
-
-__targetEntry__  void lb_propagate_d3q19_lattice(lb_t* t_lb)
-{
->>>>>>> 9ac48e4b
 
   int baseIndex=0;
 
