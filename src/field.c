/*****************************************************************************
 *
 *  field.c
 *
 *  Rank 1 objects: scalar fields, vector fields, and compressed tensor Q_ab.
 *
 *  The data storage order is determined in memory.h.
 *
 *  $Id$
 *
 *  Edinburgh Soft Matter and Statistical Physics Group and
 *  Edinburgh Parallel Computing Centre
 *
 *  (c) 2012-2016 The University of Edinburgh
 *
 *  Contributing authors:
 *  Kevin Stratford (kevin@epcc.ed.ac.uk)
 *  Aln Gray (alang@epcc.ed.ac.uk)
 *
 *****************************************************************************/

#include <assert.h>
#include <math.h>
#include <stdio.h>
#include <stdlib.h>
#include <string.h>

#include "pe.h"
#include "coords.h"
#include "coords_field.h"
#include "leesedwards.h"
#include "io_harness.h"
#include "util.h"
#include "control.h" /* Can we move get_step() to LE please? */
#include "field_s.h"

static int field_write(FILE * fp, int index, void * self);
static int field_write_ascii(FILE * fp, int index, void * self);
static int field_read(FILE * fp, int index, void * self);
static int field_read_ascii(FILE * fp, int index, void * self);

static int field_leesedwards_parallel(field_t * obj);

/*****************************************************************************
 *
 *  field_create
 *
 *  Allocation of data space is deferred until phi_init(), at which point
 *  a via coordinate system object should be available.
 *
 *  This just sets the type of field; often order parameter, e.g.,:
 *     nf = 1 for scalar "phi"
 *     nf = 3 for vector "p"
 *     nf = 5 for tensor "q" (compressed traceless, symmetric)
 *
 *****************************************************************************/

int field_create(int nf, const char * name, field_t ** pobj) {

  field_t * obj = NULL;

  assert(nf > 0);
  assert(pobj);

  obj = (field_t*) calloc(1, sizeof(field_t));
  if (obj == NULL) fatal("calloc(obj) failed\n");

  obj->nf = nf;
  obj->halo[0] = MPI_DATATYPE_NULL;
  obj->halo[1] = MPI_DATATYPE_NULL;
  obj->halo[2] = MPI_DATATYPE_NULL;

  obj->name = (char*) calloc(strlen(name) + 1, sizeof(char));
  if (obj->name == NULL) fatal("calloc(name) failed\n");

  assert(strlen(name) < BUFSIZ);
  strncpy(obj->name, name, strlen(name));
  obj->name[strlen(name)] = '\0';

  *pobj = obj;

  return 0;
}

/*****************************************************************************
 *
 *  field_free
 *
 *****************************************************************************/

void field_free(field_t * obj) {

  assert(obj);

  if (obj->data) free(obj->data);

  if (obj->tcopy) {

    double* tmpptr;
    field_t* t_obj = obj->tcopy;
    copyFromTarget(&tmpptr,&(t_obj->data),sizeof(double*)); 
    targetFree(tmpptr);
    
    targetFree(obj->tcopy);
  }

  if (obj->halo[0] != MPI_DATATYPE_NULL) MPI_Type_free(&obj->halo[0]);
  if (obj->halo[1] != MPI_DATATYPE_NULL) MPI_Type_free(&obj->halo[1]);
  if (obj->halo[2] != MPI_DATATYPE_NULL) MPI_Type_free(&obj->halo[2]);

  if (obj->name) free(obj->name);
  if (obj->info) io_info_destroy(obj->info);
  free(obj);

  return;
}

/*****************************************************************************
 *
 *  field_init
 *
 *  Initialise the lattice data, MPI halo information.
 *
 *****************************************************************************/

int field_init(field_t * obj, int nhcomm) {

  int nsites;

  assert(obj);
  assert(obj->data == NULL);
  assert(nhcomm <= coords_nhalo());

  nsites = le_nsites();
  obj->data = (double*) calloc(obj->nf*nsites, sizeof(double));

  if (obj->data == NULL) fatal("calloc(obj->data) failed\n");

  /* allocate target copy of structure */
  targetMalloc((void**) &(obj->tcopy),sizeof(field_t));

  /* allocate data space on target */
  double* tmpptr;
  field_t* t_obj = obj->tcopy;
  targetCalloc((void**) &tmpptr,obj->nf*nsites*sizeof(double));
  copyToTarget(&(t_obj->data),&tmpptr,sizeof(double*)); 

  copyToTarget(&(t_obj->nf),&(obj->nf),sizeof(int)); //integer with number of field components

  obj->t_data= tmpptr; //DEPRECATED direct access to target data.

  /* MPI datatypes for halo */

  obj->nhcomm = nhcomm;
  coords_field_init_mpi_indexed(obj->nhcomm, obj->nf, MPI_DOUBLE, obj->halo);

  return 0;
}

/*****************************************************************************
 *
 *  field_nf
 *
 *****************************************************************************/

int field_nf(field_t * obj, int * nf) {

  assert(obj);
  assert(nf);

  *nf = obj->nf;

  return 0;
}

/*****************************************************************************
 *
 *  field_init_io_info
 *
 *****************************************************************************/

int field_init_io_info(field_t * obj, int grid[3], int form_in,
			     int form_out) {
  assert(obj);
  assert(grid);
  assert(obj->info == NULL);

  obj->info = io_info_create_with_grid(grid);
  if (obj->info == NULL) fatal("io_info_create(field) failed\n");

  io_info_set_name(obj->info, obj->name);
  io_info_write_set(obj->info, IO_FORMAT_BINARY, field_write);
  io_info_write_set(obj->info, IO_FORMAT_ASCII, field_write_ascii);
  io_info_read_set(obj->info, IO_FORMAT_BINARY, field_read);
  io_info_read_set(obj->info, IO_FORMAT_ASCII, field_read_ascii);
  io_info_set_bytesize(obj->info, obj->nf*sizeof(double));

  io_info_format_set(obj->info, form_in, form_out);
  io_info_metadata_filestub_set(obj->info, obj->name);

  return 0;
}

/*****************************************************************************
 *
 *  field_io_info
 *
 *****************************************************************************/

int field_io_info(field_t * obj, io_info_t ** info) {

  assert(obj);
  assert(obj->info);
  assert(info);

  *info = obj->info;

  return 0;
}

/*****************************************************************************
 *
 *  field_halo
 *
 *****************************************************************************/

int field_halo(field_t * obj) {

  assert(obj);
  assert(obj->data);

  coords_field_halo_rank1(le_nsites(), obj->nhcomm, obj->nf, obj->data,
			  MPI_DOUBLE);

  return 0;
}

/*****************************************************************************
 *
 *  field_leesedwards
 *
 *  Interpolate the phi field to take account of any local Lees Edwards
 *  boundaries.
 *
 *  The buffer region of obj->data[] is updated with the interpolated
 *  values.
 *
 *****************************************************************************/

int field_leesedwards(field_t * obj) {

  int nf;
  int nhalo;
  int nsites;
  int nlocal[3]; /* Local system size */
  int ib;        /* Index in buffer region */
  int ib0;       /* buffer region offset */
  int ic;        /* Index corresponding x location in real system */
  int jc, kc, n;
  int index, index0, index1, index2, index3;

  double dy;     /* Displacement for current ic->ib pair */
  double fr;     /* Fractional displacement */
  double t;      /* Time */

  const double r6 = (1.0/6.0);

  int jdy;               /* Integral part of displacement */
  int j0, j1, j2, j3;    /* j values in real system to interpolate between */

  assert(obj);
  assert(obj->data);

  if (cart_size(Y) > 1) {
    /* This has its own routine. */
    field_leesedwards_parallel(obj);
  }
  else {
    /* No messages are required... */

    field_nf(obj, &nf);
    nhalo = coords_nhalo();
    nsites = le_nsites();
    coords_nlocal(nlocal);
    ib0 = nlocal[X] + nhalo + 1;

    /* -1.0 as zero required for first step; a 'feature' to
     * maintain the regression tests */
    t = 1.0*get_step() - 1.0;

    for (ib = 0; ib < le_get_nxbuffer(); ib++) {

      ic = le_index_buffer_to_real(ib);
      dy = le_buffer_displacement(ib, t);
      dy = fmod(dy, L(Y));
      jdy = floor(dy);
      fr  = 1.0 - (dy - jdy);

      for (jc = 1 - nhalo; jc <= nlocal[Y] + nhalo; jc++) {

        /* Note that a linear interpolation here would involve
         * (1.0 - fr)*phi(ic,j1,kc) + fr*phi(ic,j2,kc)
         * This is just Lagrange four-point instead. */

        j0 = 1 + (jc - jdy - 3 + 2*nlocal[Y]) % nlocal[Y];
        j1 = 1 + j0 % nlocal[Y];
        j2 = 1 + j1 % nlocal[Y];
        j3 = 1 + j2 % nlocal[Y];

        for (kc = 1 - nhalo; kc <= nlocal[Z] + nhalo; kc++) {
          index  = le_site_index(ib0 + ib, jc, kc);
          index0 = le_site_index(ic, j0, kc);
          index1 = le_site_index(ic, j1, kc);
          index2 = le_site_index(ic, j2, kc);
          index3 = le_site_index(ic, j3, kc);
          for (n = 0; n < nf; n++) {
            obj->data[addr_rank1(nsites, nf, index, n)] =
              -  r6*fr*(fr-1.0)*(fr-2.0)*obj->data[addr_rank1(nsites, nf, index0, n)]
              + 0.5*(fr*fr-1.0)*(fr-2.0)*obj->data[addr_rank1(nsites, nf, index1, n)]
              - 0.5*fr*(fr+1.0)*(fr-2.0)*obj->data[addr_rank1(nsites, nf, index2, n)]
              +        r6*fr*(fr*fr-1.0)*obj->data[addr_rank1(nsites, nf, index3, n)];
          }
        }
      }
    }
  }

  return 0;
}

/*****************************************************************************
 *
 *  field_leesedwards_parallel
 *
 *  The Lees Edwards transformation requires a certain amount of
 *  communication in parallel.
 *
 *  As we are using a 4-point interpolation, there is a requirement
 *  to communicate with as many as three different processors to
 *  send/receive appropriate interpolated values.
 *
 *  Note that the sends only involve the 'real' system, so there is
 *  no requirement that the halos be up-to-date (although it is
 *  expected that they will be for the gradient calculation).
 *
 *****************************************************************************/

static int field_leesedwards_parallel(field_t * obj) {

  int nf;
  int      nlocal[3];      /* Local system size */
  int      noffset[3];     /* Local starting offset */
  int ib;                  /* Index in buffer region */
  int ib0;                 /* buffer region offset */
  int ic;                  /* Index corresponding x location in real system */
  int jc, kc;
  int j0, j1, j2, j3;
  int n, n1, n2, n3;
  int nhalo;
  int jdy;                 /* Integral part of displacement */
  int index;

  double dy;               /* Displacement for current ic->ib pair */
  double fr;               /* Fractional displacement */
  double t;                /* Time */
  const double r6 = (1.0/6.0);

  int      nsend;          /* Send buffer size */
  int      nrecv;          /* Recv buffer size */
  int      nrank_s[3];     /* send ranks */
  int      nrank_r[3];     /* recv ranks */
  double * sendbuf = NULL; /* Send buffer */
  double * recvbuf = NULL; /* Interpolation buffer */

  const int tag0 = 1256;
  const int tag1 = 1257;
  const int tag2 = 1258;

  MPI_Comm le_comm;
  MPI_Request request[6];
  MPI_Status  status[3];

  assert(obj);

  field_nf(obj, &nf);
  nhalo = coords_nhalo();
  coords_nlocal(nlocal);
  coords_nlocal_offset(noffset);
  ib0 = nlocal[X] + nhalo + 1;

  le_comm = le_communicator();

  /* Allocate buffer space */

  nsend = nf*nlocal[Y]*(nlocal[Z] + 2*nhalo);
  nrecv = nf*(nlocal[Y] + 2*nhalo + 3)*(nlocal[Z] + 2*nhalo);

  sendbuf = (double *) malloc(nsend*sizeof(double));
  recvbuf = (double *) malloc(nrecv*sizeof(double));

  if (sendbuf == NULL) fatal("malloc(sendbuf) failed\n");
  if (recvbuf == NULL) fatal("malloc(recvbuf) failed\n");

  /* -1.0 as zero required for fisrt step; this is a 'feature'
   * to ensure the regression tests stay te same */

  t = 1.0*get_step() - 1.0;

  /* One round of communication for each buffer plane */

  for (ib = 0; ib < le_get_nxbuffer(); ib++) {

    ic = le_index_buffer_to_real(ib);
    kc = 1 - nhalo;

    /* Work out the displacement-dependent quantities */

    dy = le_buffer_displacement(ib, t);
    dy = fmod(dy, L(Y));
    jdy = floor(dy);
    fr  = 1.0 - (dy - jdy);
    /* In the real system the first point we require is
     * j1 = jc - jdy - 3
     * with jc = noffset[Y] + 1 - nhalo in the global coordinates.
     * Modular arithmetic ensures 1 <= j1 <= N_total(Y) */

    jc = noffset[Y] + 1 - nhalo;
    j1 = 1 + (jc - jdy - 3 + 2*N_total(Y)) % N_total(Y);
    assert(j1 >= 1);
    assert(j1 <= N_total(Y));

    le_jstart_to_ranks(j1, nrank_s, nrank_r);

    /* Local quantities: j2 is the position of j1 in local coordinates.
     * The three sections to send/receive are organised as follows:
     * jc is the number of j points in each case, while n is the
     * total number of data items. Note that n3 can be zero. */

    j2 = 1 + (j1 - 1) % nlocal[Y];
    assert(j2 >= 1);
    assert(j2 <= nlocal[Y]);

    jc = nlocal[Y] - j2 + 1;
    n1 = nf*jc*(nlocal[Z] + 2*nhalo);
    MPI_Irecv(recvbuf, n1, MPI_DOUBLE, nrank_r[0], tag0, le_comm, request);

    jc = imin(nlocal[Y], j2 + 2*nhalo + 2);
    n2 = nf*jc*(nlocal[Z] + 2*nhalo);
    MPI_Irecv(recvbuf + n1, n2, MPI_DOUBLE, nrank_r[1], tag1, le_comm,
              request + 1);

    jc = imax(0, j2 - nlocal[Y] + 2*nhalo + 2);
    n3 = nf*jc*(nlocal[Z] + 2*nhalo);
    MPI_Irecv(recvbuf + n1 + n2, n3, MPI_DOUBLE, nrank_r[2], tag2, le_comm,
              request + 2);

    /* Load contiguous send buffer */

    for (jc = 1; jc <= nlocal[Y]; jc++) {
      for (kc = 1 - nhalo; kc <= nlocal[Z] + nhalo; kc++) {
	index = le_site_index(ic, jc, kc);
	for (n = 0; n < nf; n++) {
	  j0 = nf*(jc - 1)*(nlocal[Z] + 2*nhalo);
	  j1 = j0 + nf*(kc + nhalo - 1);
	  assert((j1+n) >= 0 && (j1+n) < nsend);
	  sendbuf[j1+n] = obj->data[addr_rank1(le_nsites(), nf, index, n)];
	}
      }
    }

    /* Post sends and wait for receives. */

    index = nf*(j2 - 1)*(nlocal[Z] + 2*nhalo);
    MPI_Issend(sendbuf+index, n1, MPI_DOUBLE, nrank_s[0], tag0, le_comm,
               request + 3);
    MPI_Issend(sendbuf, n2, MPI_DOUBLE, nrank_s[1], tag1, le_comm,
               request + 4);
    MPI_Issend(sendbuf, n3, MPI_DOUBLE, nrank_s[2], tag2, le_comm,
               request + 5);

    MPI_Waitall(3, request, status);


    /* Perform the actual interpolation from temporary buffer. */

    for (jc = 1 - nhalo; jc <= nlocal[Y] + nhalo; jc++) {

      /* Note that the linear interpolation here would be
       * (1.0-fr)*buffer(j1, k, n) + fr*buffer(j2, k, n)
       * This is again Lagrange four point. */

      j0 = (jc + nhalo - 1    )*(nlocal[Z] + 2*nhalo);
      j1 = (jc + nhalo - 1 + 1)*(nlocal[Z] + 2*nhalo);
      j2 = (jc + nhalo - 1 + 2)*(nlocal[Z] + 2*nhalo);
      j3 = (jc + nhalo - 1 + 3)*(nlocal[Z] + 2*nhalo);

      for (kc = 1 - nhalo; kc <= nlocal[Z] + nhalo; kc++) {
        index = le_site_index(ib0 + ib, jc, kc);
        for (n = 0; n < nf; n++) {
          obj->data[addr_rank1(le_nsites(), nf, index, n)] =
            -  r6*fr*(fr-1.0)*(fr-2.0)*recvbuf[nf*(j0 + kc+nhalo-1) + n]
            + 0.5*(fr*fr-1.0)*(fr-2.0)*recvbuf[nf*(j1 + kc+nhalo-1) + n]
            - 0.5*fr*(fr+1.0)*(fr-2.0)*recvbuf[nf*(j2 + kc+nhalo-1) + n]
            +        r6*fr*(fr*fr-1.0)*recvbuf[nf*(j3 + kc+nhalo-1) + n];
        }
      }
    }

    /* Clean up the sends, and move to next buffer location. */

    MPI_Waitall(3, request + 3, status);
  }

  free(recvbuf);
  free(sendbuf);

  return 0;
}

/*****************************************************************************
 *
 *  field_scalar
 *
 *****************************************************************************/

int field_scalar(field_t * obj, int index, double * phi) {

  assert(obj);
  assert(obj->nf == 1);
  assert(obj->data);
  assert(phi);

  *phi = obj->data[addr_rank1(le_nsites(), 1, index, 0)];

  return 0;
}

/*****************************************************************************
 *
 *  field_scalar_set
 *
 *****************************************************************************/

int field_scalar_set(field_t * obj, int index, double phi) {

  assert(obj);
  assert(obj->nf == 1);
  assert(obj->data);

  obj->data[addr_rank1(le_nsites(), 1, index, 0)] = phi;

  return 0;
}

/*****************************************************************************
 *
 *  field_vector
 *
 *****************************************************************************/

int field_vector(field_t * obj, int index, double p[3]) {

  int ia;

  assert(obj);
  assert(obj->nf == 3);
  assert(obj->data);
  assert(p);

  for (ia = 0; ia < 3; ia++) {
    p[ia] = obj->data[addr_rank1(le_nsites(), 3, index, ia)];
  }

  return 0;
}

/*****************************************************************************
 *
 *  field_vector_set
 *
 *****************************************************************************/

int field_vector_set(field_t * obj, int index, const double p[3]) {

  int ia;

  assert(obj);
  assert(obj->nf == 3);
  assert(obj->data);
  assert(p);

  for (ia = 0; ia < 3; ia++) {
    obj->data[addr_rank1(le_nsites(), 3, index, ia)] = p[ia];
  }

  return 0;
}

/*****************************************************************************
 *
 *  field_tensor
 *
 *  The tensor is expanded from the compressed form.
 *
 *****************************************************************************/

int field_tensor(field_t * obj, int index, double q[3][3]) {

  int nsites;

  assert(obj);
  assert(obj->nf == NQAB);
  assert(obj->data);
  assert(q);

  nsites = le_nsites();

  q[X][X] = obj->data[addr_rank1(nsites, NQAB, index, XX)];
  q[X][Y] = obj->data[addr_rank1(nsites, NQAB, index, XY)];
  q[X][Z] = obj->data[addr_rank1(nsites, NQAB, index, XZ)];
  q[Y][X] = q[X][Y];
  q[Y][Y] = obj->data[addr_rank1(nsites, NQAB, index, YY)];
  q[Y][Z] = obj->data[addr_rank1(nsites, NQAB, index, YZ)];
  q[Z][X] = q[X][Z];
  q[Z][Y] = q[Y][Z];
  q[Z][Z] = 0.0 - q[X][X] - q[Y][Y];

  return 0;
}

/*****************************************************************************
 *
 *  field_tensor_set
 *
 *  The tensor supplied should be traceless and symmetric, as it will
 *  be stored in 'compressed' form.
 *
 *****************************************************************************/

int field_tensor_set(field_t * obj, int index, double q[3][3]) {

  int nsites;

  assert(obj);
  assert(obj->nf == NQAB);
  assert(obj->data);
  assert(q);

  nsites = le_nsites();

  obj->data[addr_rank1(nsites, NQAB, index, XX)] = q[X][X];
  obj->data[addr_rank1(nsites, NQAB, index, XY)] = q[X][Y];
  obj->data[addr_rank1(nsites, NQAB, index, XZ)] = q[X][Z];
  obj->data[addr_rank1(nsites, NQAB, index, YY)] = q[Y][Y];
  obj->data[addr_rank1(nsites, NQAB, index, YZ)] = q[Y][Z];

  return 0;
}

/*****************************************************************************
 *
 *  field_scalar_array
 *
 *  Return whatever field data there are for this index in a flattened
 *  1d array of length obj->nf.
 *
 *  Array must be of at least obj->nf, but there is no check.
 *
 *****************************************************************************/

int field_scalar_array(field_t * obj, int index, double * array) {

  int n;

  int nlocal[3];
  int nhalo, nSites;
  coords_nlocal(nlocal);
  nhalo = coords_nhalo();
  nSites  = (nlocal[X] + 2*nhalo)*(nlocal[Y] + 2*nhalo)*(nlocal[Z] + 2*nhalo);

  assert(obj);
  assert(obj->data);
  assert(array);

  for (n = 0; n < obj->nf; n++) {
<<<<<<< HEAD
    array[n] = obj->data[addr_rank1(le_nsites(), obj->nf, index, n)];
=======
    array[n] = obj->data[FLDADR(nSites,obj->nf,index,n)];

>>>>>>> 9ac48e4b
  }

  return 0;
}

/*****************************************************************************
 *
 *  field_scalar_array_set
 *
 *****************************************************************************/

int field_scalar_array_set(field_t * obj, int index, const double * array) {

  int n;

  int nlocal[3];
  int nhalo, nSites;
  coords_nlocal(nlocal);
  nhalo = coords_nhalo();
  nSites  = (nlocal[X] + 2*nhalo)*(nlocal[Y] + 2*nhalo)*(nlocal[Z] + 2*nhalo);

  assert(obj);
  assert(obj->data);
  assert(array);
  for (n = 0; n < obj->nf; n++) {
<<<<<<< HEAD
    obj->data[addr_rank1(le_nsites(), obj->nf, index, n)] = array[n];
=======
    obj->data[FLDADR(nSites,obj->nf,index,n)] = array[n];
>>>>>>> 9ac48e4b
  }

  return 0;
}

/*****************************************************************************
 *
 *  field_read
 *
 *****************************************************************************/

static int field_read(FILE * fp, int index, void * self) {

  int n;
  double array[NQAB];              /* Largest field currently expected */
  field_t * obj = (field_t*) self;

  assert(fp);
  assert(obj);
  assert(obj->nf <= NQAB);

  n = fread(array, sizeof(double), obj->nf, fp);
  if (n != obj->nf) fatal("fread(field) failed at index %d", index);

  field_scalar_array_set(obj, index, array);

  return 0;
}

/*****************************************************************************
 *
 *  field_read_ascii
 *
 *****************************************************************************/

static int field_read_ascii(FILE * fp, int index, void * self) {

  int n, nread;
  double array[NQAB];                /* Largest currently expected */
  field_t * obj =  (field_t*) self;

  assert(fp);
  assert(obj);
  assert(obj->nf <= NQAB);

  for (n = 0; n < obj->nf; n++) {
    nread = fscanf(fp, "%le", array + n);
    if (nread != 1) fatal("fscanf(field) failed at index %d\n", index);
  }

  field_scalar_array_set(obj, index, array);

  return 0;
}

/*****************************************************************************
 *
 *  field_write
 *
 *****************************************************************************/

static int field_write(FILE * fp, int index, void * self) {

  int n;
  double array[NQAB];               /* Largest currently expected */
  field_t * obj =  (field_t*) self;

  assert(fp);
  assert(obj);
  assert(obj->nf <= NQAB);

  field_scalar_array(obj, index, array);

  n = fwrite(array, sizeof(double), obj->nf, fp);
  if (n != obj->nf) fatal("fwrite(field) failed at index %d\n", index);

  return 0;
}

/*****************************************************************************
 *
 *  field_write_ascii
 *
 *****************************************************************************/

static int field_write_ascii(FILE * fp, int index, void * self) {

  int n, nwrite;
  double array[NQAB];               /* Largest currently expected */
  field_t * obj =  (field_t*) self;

  assert(fp);
  assert(obj);
  assert(obj->nf <= NQAB);

  field_scalar_array(obj, index, array);

  for (n = 0; n < obj->nf; n++) {
    nwrite = fprintf(fp, "%22.15e ", array[n]);
    if (nwrite != 23) fatal("fprintf(%s) failed at index %d\n", obj->name,
			    index);
  }

  nwrite = fprintf(fp, "\n");
  if (nwrite != 1) fatal("fprintf(%s) failed at index %d\n", obj->name, index);

  return 0;
}<|MERGE_RESOLUTION|>--- conflicted
+++ resolved
@@ -683,12 +683,7 @@
   assert(array);
 
   for (n = 0; n < obj->nf; n++) {
-<<<<<<< HEAD
     array[n] = obj->data[addr_rank1(le_nsites(), obj->nf, index, n)];
-=======
-    array[n] = obj->data[FLDADR(nSites,obj->nf,index,n)];
-
->>>>>>> 9ac48e4b
   }
 
   return 0;
@@ -714,11 +709,7 @@
   assert(obj->data);
   assert(array);
   for (n = 0; n < obj->nf; n++) {
-<<<<<<< HEAD
     obj->data[addr_rank1(le_nsites(), obj->nf, index, n)] = array[n];
-=======
-    obj->data[FLDADR(nSites,obj->nf,index,n)] = array[n];
->>>>>>> 9ac48e4b
   }
 
   return 0;
